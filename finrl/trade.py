--- conflicted
+++ resolved
@@ -147,20 +147,13 @@
             
 if __name__ == '__main__':    
     #fetch data
-<<<<<<< HEAD
-    from neo_finrl.neofinrl_config import FAANG_TICKER
-    from neo_finrl.neofinrl_config import TECHNICAL_INDICATORS_LIST
-    from neo_finrl.neofinrl_config import TRADE_START_DATE
-    from neo_finrl.neofinrl_config import TRADE_END_DATE
-=======
     from finrl.neo_finrl.neofinrl_config import FAANG_TICKER
     from finrl.neo_finrl.neofinrl_config import TECHNICAL_INDICATORS_LIST
     from finrl.neo_finrl.neofinrl_config import TRADE_START_DATE
     from finrl.neo_finrl.neofinrl_config import TRADE_END_DATE
->>>>>>> 88edde32
-    
+
     #construct environment
-    from neo_finrl.env_stock_trading.env_stock_trading import StockTradingEnv
+    from finrl.neo_finrl.env_stock_trading.env_stock_trading import StockTradingEnv
     env = StockTradingEnv
 
     #demo for elegantrl
